# coding=utf-8
"""Glazing materials representing panes of glass within window constructions.

They can exist anywhere within a window construction as long as they are not adjacent
to other glazing materials.
The one exception to this is the EnergyWindowMaterialSimpleGlazSys, which is meant to
represent an entire window assembly (including glazing, gaps, and frame), and
therefore must be the only material in its parent construction.
"""
from __future__ import division
import math

from ._base import _EnergyMaterialWindowBase
from ..reader import parse_idf_string
from ..writer import generate_idf_string

from honeybee._lockable import lockable
from honeybee.typing import float_in_range, float_positive
from honeybee.altnumber import autocalculate


@lockable
class _EnergyWindowMaterialGlazingBase(_EnergyMaterialWindowBase):
    """Base for all glazing layers."""
    __slots__ = ()

    @property
    def is_glazing_material(self):
        """Boolean to note whether the material is a glazing layer."""
        return True


@lockable
class EnergyWindowMaterialGlazing(_EnergyWindowMaterialGlazingBase):
    """A single glass pane corresponding to a layer in a window construction.

    Args:
        identifier: Text string for a unique Material ID. Must be < 100 characters
            and not contain any EnergyPlus special characters. This will be used to
            identify the object across a model and in the exported IDF.
        thickness: Number for the thickness of the glass layer [m].
            Default: 0.003 meters (3 mm).
        solar_transmittance: Number between 0 and 1 for the transmittance of solar
            radiation through the glass at normal incidence.
            Default: 0.85 for clear glass.
        solar_reflectance: Number between 0 and 1 for the reflectance of solar
            radiation off of the front side of the glass at normal incidence,
            averaged over the solar spectrum. Default: 0.075.
        visible_transmittance: Number between 0 and 1 for the transmittance of
            visible light through the glass at normal incidence.
            Default: 0.9 for clear glass.
        visible_reflectance: Number between 0 and 1 for the reflectance of
            visible light off of the front side of the glass at normal incidence.
            Default: 0.075.
        infrared_transmittance: Long-wave transmittance of the glass at normal
            incidence. Default: 0.
        emissivity: Number between 0 and 1 for the infrared hemispherical
            emissivity of the front side of the glass.  Default: 0.84, which
            is typical of clear glass.
        emissivity_back: Number between 0 and 1 for the infrared hemispherical
            emissivity of the back side of the glass.  Default: 0.84, which
            is typical of clear glass.
        conductivity: Number for the thermal conductivity of the glass [W/m-K].
            Default: 0.9.

    Properties:
        * identifier
        * display_name
        * thickness
        * solar_transmittance
        * solar_reflectance
        * solar_reflectance_back
        * visible_transmittance
        * visible_reflectance
        * visible_reflectance_back
        * infrared_transmittance
        * emissivity
        * emissivity_back
        * conductivity
        * dirt_correction
        * solar_diffusing
        * resistivity
        * u_value
        * r_value
<<<<<<< HEAD
        * solar_absorptance
        * visible_absorptance
        * solar_transmissivity
        * visible_transmissivity
=======
        * user_data
>>>>>>> ffb98520
    """
    __slots__ = ('_thickness', '_solar_transmittance', '_solar_reflectance',
                 '_solar_reflectance_back', '_visible_transmittance',
                 '_visible_reflectance', '_visible_reflectance_back',
                 '_infrared_transmittance', '_emissivity', '_emissivity_back',
                 '_conductivity', '_dirt_correction', '_dirt_correction',
                 '_solar_diffusing')

    def __init__(self, identifier, thickness=0.003, solar_transmittance=0.85,
                 solar_reflectance=0.075, visible_transmittance=0.9,
                 visible_reflectance=0.075, infrared_transmittance=0,
                 emissivity=0.84, emissivity_back=0.84, conductivity=0.9):
        """Initialize energy window material glazing."""
        _EnergyWindowMaterialGlazingBase.__init__(self, identifier)

        # default for checking transmittance + reflectance < 1
        self._solar_reflectance = 0
        self._solar_reflectance_back = None
        self._visible_reflectance = 0
        self._visible_reflectance_back = None
        self._user_data = None
        self.thickness = thickness
        self.solar_transmittance = solar_transmittance
        self.solar_reflectance = solar_reflectance
        self.visible_transmittance = visible_transmittance
        self.visible_reflectance = visible_reflectance
        self.infrared_transmittance = infrared_transmittance
        self.emissivity = emissivity
        self.emissivity_back = emissivity_back
        self.conductivity = conductivity
        self.dirt_correction = 1.0
        self.solar_diffusing = False

    @property
    def thickness(self):
        """Get or set the thickess of the glass material layer [m]."""
        return self._thickness

    @thickness.setter
    def thickness(self, thick):
        self._thickness = float_positive(thick, 'glazing material thickness')
        self._compare_thickness_conductivity()

    @property
    def solar_transmittance(self):
        """Get or set the solar transmittance of the glass at normal incidence."""
        return self._solar_transmittance

    @solar_transmittance.setter
    def solar_transmittance(self, s_tr):
        s_tr = float_in_range(s_tr, 0.0, 1.0, 'glazing material solar transmittance')
        assert s_tr + self._solar_reflectance <= 1, 'Sum of window transmittance and ' \
            'reflectance ({}) is greater than 1.'.format(s_tr + self._solar_reflectance)
        if self._solar_reflectance_back is not None:
            assert s_tr + self._solar_reflectance_back <= 1, 'Sum of window ' \
                'transmittance and reflectance ({}) is greater than 1.'.format(
                    s_tr + self._solar_reflectance_back)
        self._solar_transmittance = s_tr

    @property
    def solar_reflectance(self):
        """Get or set the front solar reflectance of the glass at normal incidence."""
        return self._solar_reflectance

    @solar_reflectance.setter
    def solar_reflectance(self, s_ref):
        s_ref = float_in_range(s_ref, 0.0, 1.0, 'glazing material solar reflectance')
        assert s_ref + self._solar_transmittance <= 1, 'Sum of window transmittance ' \
            'and reflectance ({}) is greater than 1.'.format(
                s_ref + self._solar_transmittance)
        self._solar_reflectance = s_ref

    @property
    def solar_reflectance_back(self):
        """Get or set the back solar reflectance of the glass at normal incidence."""
        return self._solar_reflectance_back if self._solar_reflectance_back is not None \
            else self._solar_reflectance

    @solar_reflectance_back.setter
    def solar_reflectance_back(self, s_ref):
        if s_ref is not None:
            s_ref = float_in_range(s_ref, 0.0, 1.0, 'glazing material solar reflectance')
            assert s_ref + self._solar_transmittance <= 1, 'Sum of window ' \
                'transmittance and reflectance ({}) is greater than 1.'.format(
                    s_ref + self._solar_transmittance)
        self._solar_reflectance_back = s_ref

    @property
    def visible_transmittance(self):
        """Get or set the visible transmittance of the glass at normal incidence."""
        return self._visible_transmittance

    @visible_transmittance.setter
    def visible_transmittance(self, v_tr):
        v_tr = float_in_range(v_tr, 0.0, 1.0, 'glazing material visible transmittance')
        assert v_tr + self._visible_reflectance <= 1, 'Sum of window transmittance ' \
            'and reflectance ({}) is greater than 1.'.format(
                v_tr + self._visible_reflectance)
        if self._visible_reflectance_back is not None:
            assert v_tr + self._visible_reflectance_back <= 1, 'Sum of window ' \
                'transmittance and reflectance ({}) is greater than 1.'.format(
                    v_tr + self._visible_reflectance_back)
        self._visible_transmittance = v_tr

    @property
    def visible_reflectance(self):
        """Get or set the front visible reflectance of the glass at normal incidence."""
        return self._visible_reflectance

    @visible_reflectance.setter
    def visible_reflectance(self, v_ref):
        v_ref = float_in_range(v_ref, 0.0, 1.0, 'glazing material visible reflectance')
        assert v_ref + self._visible_transmittance <= 1, 'Sum of window transmittance ' \
            'and reflectance ({}) is greater than 1.'.format(
                v_ref + self._visible_transmittance)
        self._visible_reflectance = v_ref

    @property
    def visible_reflectance_back(self):
        """Get or set the back visible reflectance of the glass at normal incidence."""
        return self._visible_reflectance_back if self._visible_reflectance_back \
            is not None else self._visible_reflectance

    @visible_reflectance_back.setter
    def visible_reflectance_back(self, v_ref):
        if v_ref is not None:
            v_ref = float_in_range(v_ref, 0.0, 1.0,
                                   'glazing material visible reflectance')
            assert v_ref + self._visible_transmittance <= 1, 'Sum of window ' \
                'transmittance and reflectance ({}) is greater than 1.'.format(
                    v_ref + self._visible_transmittance)
        self._visible_reflectance_back = v_ref

    @property
    def infrared_transmittance(self):
        """Get or set the infrared transmittance of the glass at normal incidence."""
        return self._infrared_transmittance

    @infrared_transmittance.setter
    def infrared_transmittance(self, ir_tr):
        self._infrared_transmittance = float_in_range(
            ir_tr, 0.0, 1.0, 'glazing material infrared transmittance')

    @property
    def emissivity(self):
        """Get or set the hemispherical emissivity of the front side of the glass."""
        return self._emissivity

    @emissivity.setter
    def emissivity(self, ir_e):
        ir_e = float_in_range(ir_e, 0.0, 1.0, 'glazing material emissivity')
        self._emissivity = ir_e

    @property
    def emissivity_back(self):
        """Get or set the hemispherical emissivity of the back side of the glass."""
        return self._emissivity_back if self._emissivity_back is not None \
            else self._emissivity

    @emissivity_back.setter
    def emissivity_back(self, ir_e):
        if ir_e is not None:
            ir_e = float_in_range(ir_e, 0.0, 1.0, 'glazing material emissivity')
        self._emissivity_back = ir_e

    @property
    def conductivity(self):
        """Get or set the conductivity of the glazing layer [W/m-K]."""
        return self._conductivity

    @conductivity.setter
    def conductivity(self, cond):
        self._conductivity = float_positive(cond, 'glazing material conductivity')
        self._compare_thickness_conductivity()

    @property
    def dirt_correction(self):
        """Get or set the hemispherical emissivity of the back side of the glass."""
        return self._dirt_correction

    @dirt_correction.setter
    def dirt_correction(self, dirt):
        self._dirt_correction = float_in_range(
            dirt, 0.0, 1.0, 'glazing material dirt correction')

    @property
    def solar_diffusing(self):
        """Get or set the solar diffusing property of the glass."""
        return self._solar_diffusing

    @solar_diffusing.setter
    def solar_diffusing(self, s_diff):
        self._solar_diffusing = bool(s_diff)

    @property
    def resistivity(self):
        """Get or set the resistivity of the glazing layer [m-K/W]."""
        return 1 / self._conductivity

    @resistivity.setter
    def resistivity(self, resis):
        self._conductivity = 1 / float_positive(resis, 'glazing material resistivity')

    @property
    def u_value(self):
        """Get or set the U-value of the material layer [W/m2-K] (excluding air films).

        Note that, when setting the R-value, the thickness of the material will
        remain fixed and only the conductivity will be adjusted.
        """
        return self.conductivity / self.thickness

    @u_value.setter
    def u_value(self, u_val):
        self.r_value = 1 / float_positive(u_val, 'glazing material u-value')

    @property
    def r_value(self):
        """Get or set the R-value of the material [m2-K/W] (excluding air films).

        Note that, when setting the R-value, the thickness of the material will
        remain fixed and only the conductivity will be adjusted.
        """
        return self.thickness / self.conductivity

    @r_value.setter
    def r_value(self, r_val):
        self._conductivity = self.thickness / \
            float_positive(r_val, 'glazing material r-value')

    @property
    def solar_absorptance(self):
        """Get the solar absorptance of the glass at normal incidence."""
        return 1 - self.solar_transmittance - self.solar_reflectance

    @property
    def visible_absorptance(self):
        """Get the visible absorptance of the glass at normal incidence."""
        return 1 - self.visible_transmittance - self.visible_reflectance

    @property
    def solar_transmissivity(self):
        """Get the solar transmissivity of the glass at normal incidence."""
        return self._transmissivity_from_transmittance(self._solar_transmittance)

    @property
    def visible_transmissivity(self):
        """Get the visible transmissivity of the glass at normal incidence."""
        return self._transmissivity_from_transmittance(self._visible_transmittance)

    @classmethod
    def from_idf(cls, idf_string):
        """Create EnergyWindowMaterialGlazing from an EnergyPlus text string.

        Args:
            idf_string: A text string fully describing an EnergyPlus material.
        """
        ep_s = parse_idf_string(idf_string, 'WindowMaterial:Glazing,')
        idf_defaults = {10: 0, 11: 0.84, 12: 0.84, 13: 0.9, 14: 1.0, 15: 'No'}
        for i, ep_str in enumerate(ep_s):  # fill in any default values
            if ep_str == '' and i in idf_defaults:
                ep_s[i] = idf_defaults[i]

        assert ep_s[1] == 'SpectralAverage', \
            'Expected SpectralAverage glazing type. Got {}.'.format(ep_s[1])
        new_mat = cls(ep_s[0], ep_s[3], ep_s[4], ep_s[5], ep_s[7], ep_s[8],
                      ep_s[10], ep_s[11], ep_s[12], ep_s[13])
        new_mat.solar_reflectance_back = ep_s[6]
        new_mat.visible_reflectance_back = ep_s[9]
        new_mat.dirt_correction = ep_s[14] if len(ep_s) > 14 else 1.0
        if len(ep_s) > 15:
            new_mat.solar_diffusing = False if ep_s[15] == 'No' else True
        return new_mat

    @classmethod
    def from_dict(cls, data):
        """Create a EnergyWindowMaterialGlazing from a dictionary.

        Args:
            data: A python dictionary in the following format

        .. code-block:: python

            {
            "type": 'EnergyWindowMaterialGlazing',
            "identifier": 'Lowe_Glazing_00030_045_090',
            "display_name": 'Low-e Glazing',
            "thickness": 0.003,
            "solar_transmittance": 0.45,
            "solar_reflectance": 0.36,
            "visible_transmittance": 0.714,
            "visible_reflectance": 0.207,
            "infrared_transmittance": 0,
            "emissivity": 0.84,
            "emissivity_back": 0.0466,
            "conductivity": 0.9
            }
        """
        assert data['type'] == 'EnergyWindowMaterialGlazing', \
            'Expected EnergyWindowMaterialGlazing. Got {}.'.format(data['type'])

        thick = data['thickness'] if 'thickness' in data and data['thickness'] \
            is not None else 0.003
        t_sol = data['solar_transmittance'] if 'solar_transmittance' in data and \
            data['solar_transmittance'] is not None else 0.85
        r_sol = data['solar_reflectance'] if 'solar_reflectance' in data and \
            data['solar_reflectance'] is not None else 0.075
        r_sol_b = data['solar_reflectance_back'] if 'solar_reflectance_back' \
            in data and data['solar_reflectance_back'] != autocalculate.to_dict() \
            else None
        t_vis = data['visible_transmittance'] if 'visible_transmittance' in data and \
            data['visible_transmittance'] is not None else 0.9
        r_vis = data['visible_reflectance'] if 'visible_reflectance' in data and \
            data['visible_reflectance'] is not None else 0.075
        r_vis_b = data['visible_reflectance_back'] if 'visible_reflectance_back' \
            in data and data['visible_reflectance_back'] != autocalculate.to_dict() \
            else None
        t_inf = data['infrared_transmittance'] if 'infrared_transmittance' in data and \
            data['infrared_transmittance'] is not None else 0.0
        emis = data['emissivity'] if 'emissivity' in data and \
            data['emissivity'] is not None else 0.84
        emis_b = data['emissivity_back'] if 'emissivity_back' in data and \
            data['emissivity_back'] is not None else 0.84
        cond = data['conductivity'] if 'conductivity' in data and \
            data['conductivity'] is not None else 0.9
        dirt = data['dirt_correction'] if 'dirt_correction' in data and \
            data['dirt_correction'] is not None else 1.0
        sol_diff = data['solar_diffusing'] if 'solar_diffusing' in data and \
            data['solar_diffusing'] is not None else False

        new_mat = cls(data['identifier'], thick, t_sol, r_sol, t_vis, r_vis,
                      t_inf, emis, emis_b, cond)
        new_mat.solar_reflectance_back = r_sol_b
        new_mat.visible_reflectance_back = r_vis_b
        new_mat.dirt_correction = dirt
        new_mat.solar_diffusing = sol_diff
        if 'display_name' in data and data['display_name'] is not None:
            new_mat.display_name = data['display_name']
        if 'user_data' in data and data['user_data'] is not None:
            new_mat.user_data = data['user_data']
        return new_mat

    def to_idf(self):
        """Get an EnergyPlus string representation of the material."""
        solar_diffusing = 'Yes' if self.solar_diffusing is True else 'No'
        values = (self.identifier, 'SpectralAverage', '',
                  self.thickness, self.solar_transmittance,
                  self.solar_reflectance, self.solar_reflectance_back,
                  self.visible_transmittance, self.visible_reflectance,
                  self.visible_reflectance_back, self.infrared_transmittance,
                  self.emissivity, self.emissivity_back, self.conductivity,
                  self.dirt_correction, solar_diffusing)
        comments = ('name', 'optical data type', 'spectral data set name',
                    'thickness {m}', 'solar transmittance', 'solar reflectance front',
                    'solar reflectance back', 'visible transmittance',
                    'visible reflectance front', 'visible reflectance back',
                    'infrared_transmittance', 'emissivity front', 'emissivity back',
                    'conductivity {W/m-K}', 'dirt correction factor',
                    'solar diffusing')
        return generate_idf_string('WindowMaterial:Glazing', values, comments)

    def to_dict(self):
        """Energy Window Material Glazing dictionary representation."""
        base = {
            'type': 'EnergyWindowMaterialGlazing',
            'identifier': self.identifier,
            'thickness': self.thickness,
            'solar_transmittance': self.solar_transmittance,
            'solar_reflectance': self.solar_reflectance,
            'solar_reflectance_back': self.solar_reflectance_back,
            'visible_transmittance': self.visible_transmittance,
            'visible_reflectance': self.visible_reflectance,
            'visible_reflectance_back': self.visible_reflectance_back,
            'infrared_transmittance': self.infrared_transmittance,
            'emissivity': self.emissivity,
            'emissivity_back': self.emissivity_back,
            'conductivity': self.conductivity,
            'dirt_correction': self.dirt_correction,
            'solar_diffusing': self.solar_diffusing
        }
        if self._display_name is not None:
            base['display_name'] = self.display_name
        if self._user_data is not None:
            base['user_data'] = self.user_data
        return base

    @staticmethod
    def _transmissivity_from_transmittance(transmittance):
        """Get transmissivity from a transmittance value"""
        try:
            return (math.sqrt(0.8402528435 + 0.0072522239 * (transmittance ** 2)) -
                    0.9166530661) / 0.0036261119 / transmittance
        except ZeroDivisionError:
            return 0

    def __key(self):
        """A tuple based on the object properties, useful for hashing."""
        return (self.identifier, self.thickness, self.solar_transmittance,
                self.solar_reflectance, self.solar_reflectance_back,
                self.visible_transmittance, self.visible_reflectance,
                self.visible_reflectance_back, self.infrared_transmittance,
                self.emissivity, self.emissivity_back, self.conductivity,
                self.dirt_correction, self.solar_diffusing)

    def __hash__(self):
        return hash(self.__key())

    def __eq__(self, other):
        return isinstance(other, EnergyWindowMaterialGlazing) and \
            self.__key() == other.__key()

    def __ne__(self, other):
        return not self.__eq__(other)

    def __repr__(self):
        return self.to_idf()

    def __copy__(self):
        new_material = EnergyWindowMaterialGlazing(
            self.identifier, self.thickness, self.solar_transmittance,
            self.solar_reflectance, self.visible_transmittance, self.visible_reflectance,
            self.infrared_transmittance, self.emissivity, self._emissivity_back,
            self.conductivity)
        new_material._solar_reflectance_back = self._solar_reflectance_back
        new_material._visible_reflectance_back = self._visible_reflectance_back
        new_material._dirt_correction = self._dirt_correction
        new_material._solar_diffusing = self._solar_diffusing
        new_material._display_name = self._display_name
        return new_material


@lockable
class EnergyWindowMaterialSimpleGlazSys(_EnergyWindowMaterialGlazingBase):
    """A material to describe an entire glazing system, including glass, gaps, and frame.

    Args:
        identifier: Text string for a unique Material ID. Must be < 100 characters
            and not contain any EnergyPlus special characters. This will be used to
            identify the object across a model and in the exported IDF.
        u_factor: A number for the U-factor of the glazing system [W/m2-K]
            including standard air gap resistances on either side of the system.
        shgc: A number between 0 and 1 for the solar heat gain coefficient
            of the glazing system. This includes both directly transmitted solar
            heat as well as solar heat that is absorbed by the glazing system and
            conducts towards the interior.
        vt: A number between 0 and 1 for the visible transmittance of the
            glazing system. Default: 0.6.

    Properties:
        * identifier
        * display_name
        * u_factor
        * shgc
        * vt
        * r_factor
        * u_value
        * r_value
        * solar_transmittance
        * thickness
        * user_data
    """
    __slots__ = ('_u_factor', '_shgc', '_vt')

    def __init__(self, identifier, u_factor, shgc, vt=0.6):
        """Initialize energy window material simple glazing system."""
        _EnergyWindowMaterialGlazingBase.__init__(self, identifier)
        self.u_factor = u_factor
        self.shgc = shgc
        self.vt = vt

    @property
    def u_factor(self):
        """Get or set the glazing system U-factor (including air film resistance)."""
        return self._u_factor

    @u_factor.setter
    def u_factor(self, u_fac):
        # NOTE: u-values above 5.8 are not realistic but 12 is the absolute hard limit
        self._u_factor = float_in_range(u_fac, 0.0, 12, 'glazing material u-factor')

    @property
    def r_factor(self):
        """Get or set the glazing system R-factor (including air film resistance)."""
        return 1 / self._u_factor

    @r_factor.setter
    def r_factor(self, r_fac):
        self._u_factor = 1 / float_positive(r_fac, 'glazing material r-factor')

    @property
    def shgc(self):
        """Get or set the glazing system solar heat gain coefficient (SHGC)."""
        return self._shgc

    @shgc.setter
    def shgc(self, sc):
        self._shgc = float_in_range(sc, 0.0, 1.0, 'glazing material shgc')

    @property
    def vt(self):
        """Get or set the visible transmittance."""
        return self._vt

    @vt.setter
    def vt(self, vt):
        self._vt = float_in_range(vt, 0.0, 1.0, 'glazing material visible transmittance')

    @property
    def u_value(self):
        """U-value of the material layer [W/m2-K] (excluding air film resistance).

        This is the U-value of galzing system material layer as understood by EnergyPlus.
        """
        return 1 / self.r_value

    @property
    def r_value(self):
        """R-value of the material layer [m2-K/W] (excluding air film resistance).

        This is the R-value of galzing system as understood by EnergyPlus.
        """
        out_r = 1 / ((0.025342 * self._u_factor) + 29.163853)
        in_r = 1 / ((0.359073 * math.log(self._u_factor)) + 6.949915) \
            if self._u_factor < 5.85 else \
            1 / ((1.788041 * self._u_factor) + 2.886625)
        return (1 / self.u_factor) - out_r - in_r

    @property
    def solar_transmittance(self):
        """Get the solar transmittance of the glazing system at normal incidence.

        This is the solar transmittance as understood by EnergyPlus.
        """
        if self.u_factor > 3.4:
            term_1 = (0.939998 * (self.shgc ** 2)) + (0.20332 * self.shgc) \
                if self.shgc < 0.7206 else (1.30415 * self.shgc) - 0.30515
        if self.u_factor < 4.5:
            term_2 = (0.085775 * (self.shgc ** 2)) + (0.963954 * self.shgc) - 0.084958 \
                if self.shgc > 0.15 else (0.4104 * self.shgc)
        if self.u_factor > 4.5:
            return term_1
        elif self.u_factor < 3.4:
            return term_2
        else:
            weight = (self.u_factor - 3.4) / 1.1
            return (term_1 * weight) + (term_2 * (1 - weight))

    @property
    def solar_reflectance(self):
        """Get the solar reflectance of the glazing system at normal incidence.

        This is the solar reflectance as understood by EnergyPlus.
        """
        # get values needed to compute the reflectance
        t_sol, r_val = self.solar_transmittance, self.r_value
        # determine the resistance of inside and outside air films
        s_t = self.shgc - t_sol
        if self.u_factor > 3.4:
            term_1_is = 1 / ((29.436546 * (s_t ** 3)) - (21.943415 * (s_t ** 2)) +
                             (9.945872 * s_t) + 7.426151)
            term_1_os = 1 / ((2.225824 * s_t) + 20.57708)
        if self.u_factor < 4.5:
            term_2_is = 1 / ((199.8208128 * (s_t ** 3)) - (90.639733 * (s_t ** 2)) +
                             (19.737055 * s_t) + 6.766575)
            term_2_os = 1 / ((5.763355 * s_t) + 20.541528)
        if self.u_factor > 4.5:
            r_is, r_os = term_1_is, term_1_os
        elif self.u_factor < 3.4:
            r_is, r_os = term_2_is, term_2_os
        else:
            weight = (self.u_factor - 3.4) / 1.1
            r_is = (term_1_is * weight) + (term_2_is * (1 - weight))
            r_os = (term_1_os * weight) + (term_2_os * (1 - weight))
        # compute the inward flowing fraction of solar heat and the reflectance
        f_in = (r_os + (0.5 * r_val)) / (r_os + r_val + r_is)
        return 1 - t_sol - ((self.shgc - t_sol) / f_in)

    @property
    def solar_absorptance(self):
        """Get the solar absorptance of the glazing system at normal incidence.

        This is the solar absorptance as understood by EnergyPlus.
        """
        return 1 - self.solar_transmittance - self.solar_reflectance

    @property
    def visible_reflectance(self):
        """Get the visible reflectance of the glazing system at normal incidence.

        This is the visible reflectance as understood by EnergyPlus.
        """
        return (-0.0622 * (self.vt ** 3)) + (0.4277 * self.vt ** 2) - \
            (0.4169 * self.vt) + 0.2399

    @property
    def visible_absorptance(self):
        """Get the visible absorptance of the glazing system at normal incidence.

        This is the visible absorptance as understood by EnergyPlus.
        """
        return 1 - self.vt - self.visible_reflectance

    @property
    def thickness(self):
        """Get the thickess of the glazing system as interpreted by EnergyPlus [m]."""
        u_val = self.u_value
        return 0.002 if u_val > 7 else (0.05914 - (0.00714 * u_val))

    @classmethod
    def from_idf(cls, idf_string):
        """Create EnergyWindowMaterialSimpleGlazSys from an EnergyPlus text string.

        Args:
            idf_string: A text string fully describing an EnergyPlus material.
        """
        ep_strs = parse_idf_string(idf_string, 'WindowMaterial:SimpleGlazingSystem,')
        if len(ep_strs) == 4 and ep_strs[3] == '':
            ep_strs.pop(3)
            glz_mat = cls(*ep_strs)
            glz_mat.vt = glz_mat.solar_transmittance
            return glz_mat
        return cls(*ep_strs)

    @classmethod
    def from_dict(cls, data):
        """Create a EnergyWindowMaterialSimpleGlazSys from a dictionary.

        Args:
            data: A python dictionary in the following format

        .. code-block:: python

            {
            "type": 'EnergyWindowMaterialSimpleGlazSys',
            "identifier": 'Double_Lowe_Glazing_200_040_060',
            "display_name": 'Double Low-e Glazing System',
            "u_factor": 2.0,
            "shgc": 0.4,
            "vt": 0.6
            }
        """
        assert data['type'] == 'EnergyWindowMaterialSimpleGlazSys', \
            'Expected EnergyWindowMaterialSimpleGlazSys. Got {}.'.format(data['type'])
        vt = 0.6 if 'vt' not in data else data['vt']
        new_obj = cls(data['identifier'], data['u_factor'], data['shgc'], vt)
        if 'display_name' in data and data['display_name'] is not None:
            new_obj.display_name = data['display_name']
        if 'user_data' in data and data['user_data'] is not None:
            new_obj.user_data = data['user_data']
        return new_obj

    def to_idf(self):
        """Get an EnergyPlus string representation of the material."""
        values = (self.identifier, self.u_factor, self.shgc, self.vt)
        comments = ('name', 'u-factor {W/m2-K}', 'shgc', 'vt')
        return generate_idf_string(
            'WindowMaterial:SimpleGlazingSystem', values, comments)

    def to_dict(self):
        """Energy Window Material Simple Glazing System dictionary representation."""
        base = {
            'type': 'EnergyWindowMaterialSimpleGlazSys',
            'identifier': self.identifier,
            'u_factor': self.u_factor,
            'shgc': self.shgc,
            'vt': self.vt
        }
        if self._display_name is not None:
            base['display_name'] = self.display_name
        if self._user_data is not None:
            base['user_data'] = self.user_data
        return base

    def __key(self):
        """A tuple based on the object properties, useful for hashing."""
        return (self.identifier, self.u_factor, self.shgc, self.vt)

    def __hash__(self):
        return hash(self.__key())

    def __eq__(self, other):
        return isinstance(other, EnergyWindowMaterialSimpleGlazSys) and \
            self.__key() == other.__key()

    def __ne__(self, other):
        return not self.__eq__(other)

    def __repr__(self):
        return self.to_idf()

    def __copy__(self):
        new_material = EnergyWindowMaterialSimpleGlazSys(
            self.identifier, self.u_factor, self.shgc, self.vt)
        new_material._display_name = self._display_name
        return new_material<|MERGE_RESOLUTION|>--- conflicted
+++ resolved
@@ -82,14 +82,11 @@
         * resistivity
         * u_value
         * r_value
-<<<<<<< HEAD
         * solar_absorptance
         * visible_absorptance
         * solar_transmissivity
         * visible_transmissivity
-=======
         * user_data
->>>>>>> ffb98520
     """
     __slots__ = ('_thickness', '_solar_transmittance', '_solar_reflectance',
                  '_solar_reflectance_back', '_visible_transmittance',
